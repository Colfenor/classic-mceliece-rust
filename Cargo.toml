--- conflicted
+++ resolved
@@ -4,17 +4,12 @@
 repository = "https://github.com/Colfenor/classic-mceliece-rust"
 readme = "README.md"
 license = "MIT"
-<<<<<<< HEAD
-version = "1.1.0"
-authors = ["Bernhard Berg <b.b_erg@outlook.com>", "Lukas Prokop <admin@lukas-prokop.at>"]
-=======
 version = "2.0.0"
 authors = [
     "Bernhard Berg <b.b_erg@outlook.com>",
     "Lukas Prokop <admin@lukas-prokop.at>",
     "Daniel Kales <daniel.kales@gmail.com>",
 ]
->>>>>>> b24f8dd0
 edition = "2021"
 keywords = ["pqc", "post-quantum", "cryptography", "decoding"]
 categories = ["cryptography"]
