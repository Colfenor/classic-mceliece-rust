--- conflicted
+++ resolved
@@ -286,15 +286,9 @@
 /// to implement the permutation specified by `pi`. The first control bit is
 /// the LSB of out[0].
 pub(crate) fn controlbitsfrompermutation(out: &mut [u8], pi: &[i16], w: usize, n: usize) {
-<<<<<<< HEAD
-    assert_eq!(n, 1 << w);
-    assert_eq!(pi.len(), n);
-    assert_eq!(out.len(), ((2 * w - 1) * n / 2).div_ceil(8));
-=======
     debug_assert_eq!(n, 1 << w);
     debug_assert_eq!(pi.len(), n);
-    debug_assert_eq!(out.len(), (((2 * w - 1) * n / 2) + 7) / 8);
->>>>>>> d2ce3558
+    debug_assert_eq!(out.len(), ((2 * w - 1) * n / 2).div_ceil(8));
 
     let mut temp = [0i32; 2 * (1 << GFBITS)];
     let mut diff: i16 = 0;
